from sympy.physics.mechanics import *
from numpy.testing import assert_allclose
<<<<<<< HEAD
from pydy_viz.shapes import Shape, Cube
=======
from shapes import *

def test_shape():
    shape = Shape('shape', color='BLUE')
    
    assert shape.name == 'shape'
    assert shape.__str__() == 'Shape shape color:BLUE'
    assert shape.__repr__() == 'Shape'
    assert shape.color == 'BLUE'
    
    shape.name = 'shape1'
    assert shape.name == 'shape1'
    
    shape.color = 'RED'
    assert shape.color == 'RED'
    
    assert_allclose(shape.color_in_rgb(), (1.0, 0.0, 0.0))
    
    assert shape.generate_dict() == {"color": (1.0, 0.0, 0.0), \
                                                "type": "Shape", \
                                   "name": "shape1"}

    assert isinstance(shape, Shape)
    
    #testing unnamed
    shape_ = Shape(color='BLUE')
    
    assert shape_.name == 'UnNamed'
    assert shape_.__str__() == 'Shape UnNamed color:BLUE'
    assert shape_.__repr__() == 'Shape'
>>>>>>> 08af5cc9

def test_cube():
    cube = Cube('cube', length=10, color='BLUE')
    
    assert cube.name == 'cube'
    assert cube.__str__() == 'Cube cube color:BLUE length:10'
    assert cube.__repr__() == 'Cube'
    assert cube.length == 10
    assert cube.color == 'BLUE'
    
    cube.name = 'cube1'
    assert cube.name == 'cube1'
    
    cube.length = 16
    assert cube.length == 16

    cube.color = 'RED'
    assert cube.color == 'RED'
    
    assert_allclose(cube.color_in_rgb(), (1.0, 0.0, 0.0))
    assert cube.generate_dict() == {"color": (1.0, 0.0, 0.0), \
                                               "type": "Cube", \
                                   "name": "cube1", "length": 16}

    assert isinstance(cube, Shape)
    
    #testing unnamed
    cube_ = Cube(length=10, color='BLUE')
    
    assert cube_.name == 'UnNamed'
    assert cube_.__str__() == 'Cube UnNamed color:BLUE length:10'
    assert cube_.__repr__() == 'Cube'
    
def test_cylinder():
    cylinder = Cylinder('cylinder', length=10, radius=5, color='blue')
    assert cylinder.name == 'cylinder'
    assert cylinder.__str__() == \
                      'Cylinder cylinder color:blue length:10 radius:5'
    assert cylinder.__repr__() == 'Cylinder'
    assert cylinder.length == 10
    assert cylinder.radius == 5
    assert cylinder.color == 'blue'
    
    cylinder.name = 'cylinder1'
    assert cylinder.name == 'cylinder1'
    
    cylinder.length = 14
    assert cylinder.length == 14

    cylinder.radius = 7
    assert cylinder.radius == 7

    cylinder.color = 'cyan'
    assert cylinder.color == 'cyan'

    assert_allclose(cylinder.color_in_rgb(), (0.0, 1.0, 1.0))
    assert cylinder.generate_dict() == {"color": (0.0, 1.0, 1.0), \
                                         "type": "Cylinder", \
                                   "name": "cylinder1", "length": 14, \
                                       "radius" : 7}
                                       
    assert isinstance(cylinder, Shape)
    
    cylinder_ = Cylinder(length=10, radius=5, color='blue')
    assert cylinder_.name == 'UnNamed'
    assert cylinder_.__str__() == \
                       'Cylinder UnNamed color:blue length:10 radius:5'
                       
    assert cylinder_.__repr__() == 'Cylinder'
    
def test_cone():
    cone = Cone('cone', length=10, radius=5, color='darkblue')
    assert cone.name == 'cone'
    assert cone.__str__() == \
                           'Cone cone color:darkblue length:10 radius:5'
    assert cone.__repr__() == 'Cone'
    assert cone.length == 10
    assert cone.radius == 5
    assert cone.color == 'darkblue'
    
    cone.name = 'cone1'
    assert cone.name == 'cone1'
    
    cone.length = 16
    assert cone.length == 16

    cone.radius = 3
    assert cone.radius == 3

    cone.color = 'darkcyan'
    assert cone.color == 'darkcyan'                                            
    
    assert_allclose(cone.color_in_rgb(), (0.0, 0.5450980392156862, \
                                            0.5450980392156862))
                                            
    assert cone.generate_dict() == {"color": (0.0, 0.5450980392156862, \
                                            0.5450980392156862), \
                                              "type": "Cone", \
                                       "name": "cone1", "length": 16, \
                                       "radius" : 3}
    assert isinstance(cone, Shape)
    
    cone_ = Cone(length=10, radius=5, color='darkblue')
    assert cone_.name == 'UnNamed'
    assert cone_.__str__() == \
                        'Cone UnNamed color:darkblue length:10 radius:5'
    assert cone_.__repr__() == 'Cone'
                            
def test_sphere():
    sphere = Sphere('sphere', radius=10, color='azure')
    assert sphere.name == 'sphere'
    assert sphere.__str__() == 'Sphere sphere color:azure radius:10'
    assert sphere.__repr__() == 'Sphere'
    assert sphere.radius == 10
    assert sphere.color == 'azure'
    
    sphere.name = 'sphere1'
    assert sphere.name == 'sphere1'
    
    sphere.radius = 14
    assert sphere.radius == 14

    sphere.color = 'aqua'
    assert sphere.color == 'aqua'

    assert_allclose(sphere.color_in_rgb(), (0.0, 1.0, 1.0))
    
    assert sphere.generate_dict() == {"color":  (0.0, 1.0, 1.0), \
                                            "type": "Sphere", \
                                      "name": "sphere1", "radius" : 14}
    assert isinstance(sphere, Shape)
    
    sphere_ = Sphere(radius=10, color='azure')
    assert sphere_.name == 'UnNamed'
    assert sphere_.__str__() == 'Sphere UnNamed color:azure radius:10'
    assert sphere_.__repr__() == 'Sphere'
 
def test_circle():
    circle = Circle('circle', radius=10, color='gold')

    assert circle.name == 'circle'
    assert circle.__str__() == 'Circle circle color:gold radius:10'
    assert circle.__repr__() == 'Circle'
    assert circle.radius == 10
    assert circle.color == 'gold'
    
    circle.name = 'circle1'
    assert circle.name == 'circle1'
    
    circle.radius = 12
    assert circle.radius == 12

    circle.color = 'black'
    assert circle.color == 'black'

    assert_allclose(circle.color_in_rgb(), (0.0, 0.0, 0.0))
    
    assert circle.generate_dict() == {"color":  (0.0, 0.0, 0.0), \
                                         "type": "Circle", \
                                   "name": "circle1", "radius" : 12}
                                   
    assert isinstance(circle, Shape)
    
    circle_ = Circle(radius=10, color='gold')
    assert circle_.name == 'UnNamed'
    assert circle_.__str__() == 'Circle UnNamed color:gold radius:10'
    assert circle_.__repr__() == 'Circle'

def test_mesh():
    point_list = [[2., 3., 1.], [4., 6., 2.], \
                         [5., 3., 1.], [5., 3., 6.], \
                         [2., 8., 4.], [7., 4., 1.]]
    
    mesh_shape = Mesh('mesh', points=point_list, color='green')                     
    assert mesh_shape.name == 'mesh'
    assert mesh_shape.__str__() == 'Mesh mesh color:green'
    assert mesh_shape.__repr__() == 'Mesh'
    assert_allclose(mesh_shape.points, point_list)
    assert mesh_shape.color == 'green'
    
    
    mesh_shape.name = 'mesh1'
    assert mesh_shape.name == 'mesh1'
    
    new_point_list = [[3., 4., 12.], [2., 4., 4.], [3., 2., 41.], \
                                                          [2., 5., 4.]]
    mesh_shape.points = new_point_list
    assert_allclose(mesh_shape.points, new_point_list)
    
    mesh_shape.color = 'pink'
    assert mesh_shape.color == 'pink'
    
    assert_allclose(mesh_shape.color_in_rgb(), (1.0, 0.7529411764705882, \
                                          0.796078431372549))
    
    assert mesh_shape.generate_dict() == {"color":  \
                                          (1.0, 0.7529411764705882, \
                                          0.796078431372549), \
                                               "type": "Mesh", \
                                        "name": "mesh1", \
                                           "points" : new_point_list}
                                          
    assert isinstance(mesh_shape, Shape)
    
    mesh_shape_ = Mesh(points=point_list, color='green')                     
    assert mesh_shape_.name == 'UnNamed'
    assert mesh_shape_.__str__() == 'Mesh UnNamed color:green'
    assert mesh_shape_.__repr__() == 'Mesh'
                          
def test_plane():
    plane = Plane('plane', length=10, width=20, color='indigo')
    assert plane.name == 'plane'
    assert plane.__str__() == \
                        'Plane plane color:indigo length:10 width:20'
    assert plane.__repr__() == 'Plane'
    assert plane.length == 10
    assert plane.width == 20
    assert plane.color == 'indigo'
    
    plane.name = 'plane1'
    assert plane.name == 'plane1'
    
    plane.length = 30
    assert plane.length == 30
    
    plane.width = 10
    assert plane.width == 10
    
    plane.color = 'lavender'
    assert plane.color == 'lavender'
    
    assert_allclose(plane.color_in_rgb(), (0.9019607843137255, \
                                             0.9019607843137255, \
                                               0.9803921568627451))
                                               
    assert plane.generate_dict() == {"color":  (0.9019607843137255, \
                                    0.9019607843137255, \
                                    0.9803921568627451), \
                                         "type": "Plane", \
                          "name": "plane1", "width" : 10, "length" : 30}
                                   
    assert isinstance(plane, Shape)
    
    plane_ = Plane(length=10, width=20, color='indigo')
    assert plane_.name == 'UnNamed'
    assert plane_.__str__() == \
                         'Plane UnNamed color:indigo length:10 width:20'
    assert plane_.__repr__() == 'Plane'
    
def test_tetrahedron():
    #Tetrahedron,Octahedron and Icosahedron
    # geometry is defined by the radius of the
    #circumscribed sphere. It would be mentioned explicitly in the
    #docstrings
    tetrahedron = Tetrahedron('tetrahedron', radius=5, color='maroon')
    assert tetrahedron.name == 'tetrahedron'
    assert tetrahedron.__str__() == \
                         'Tetrahedron tetrahedron color:maroon radius:5'
    assert tetrahedron.__repr__() == 'Tetrahedron'
    assert tetrahedron.radius == 5
    assert tetrahedron.color == 'maroon'
    
    tetrahedron.name = 'tetrahedron1'
    assert tetrahedron.name == 'tetrahedron1'
    
    tetrahedron.radius = 7
    assert tetrahedron.radius == 7

    tetrahedron.color = 'orange'
    assert tetrahedron.color == 'orange'

    assert_allclose(tetrahedron.color_in_rgb(), (1.0, 0.6470588235294118, \
                                                                 0.0))
                                               
    assert tetrahedron.generate_dict() == {"color":  (1.0, \
                                        0.6470588235294118, 0.0), \
                                          "type": "Tetrahedron", \
                                   "name": "tetrahedron1", "radius" : 7}
    assert isinstance(tetrahedron, Shape)
    
    tetrahedron_ = Tetrahedron(radius=5, color='maroon')
    assert tetrahedron_.name == 'UnNamed'
    assert tetrahedron_.__str__() == \
                             'Tetrahedron UnNamed color:maroon radius:5'
    assert tetrahedron_.__repr__() == 'Tetrahedron'

def test_octahedron():
    octahedron = Octahedron('octahedron', radius=12, color='purple')
    assert octahedron.name == 'octahedron'
    assert octahedron.__str__() == \
                        'Octahedron octahedron color:purple radius:12'
    assert octahedron.__repr__() == 'Octahedron'
    assert octahedron.radius == 12
    assert octahedron.color == 'purple'
    
    octahedron.name = 'octahedron1'
    assert octahedron.name == 'octahedron1'
    
    octahedron.radius = 2
    assert octahedron.radius == 2

    octahedron.color = 'red'
    assert octahedron.color == 'red'

    assert_allclose(octahedron.color_in_rgb(), (1.0, 0.0, 0.0))
    
    assert octahedron.generate_dict() == {"color": (1.0, 0.0, 0.0), \
                                          "type": "Octahedron", \
                                   "name": "octahedron1", "radius" : 2}
                                   
    assert isinstance(octahedron, Shape)
    
    octahedron_ = Octahedron(radius=12, color='purple')
    assert octahedron_.name == 'UnNamed'
    assert octahedron_.__str__() == \
                             'Octahedron UnNamed color:purple radius:12'
    assert octahedron_.__repr__() == 'Octahedron'

def test_icosahedron():
    icosahedron = Icosahedron('icosahedron', radius=11, color='#FDF5E6')
    assert icosahedron.name == 'icosahedron'
    assert icosahedron.__str__() == \
                       'Icosahedron icosahedron color:#FDF5E6 radius:11'
    assert icosahedron.__repr__() == 'Icosahedron'
    assert icosahedron.radius == 11
    assert icosahedron.color == '#FDF5E6'
    
    icosahedron.name = 'icosahedron1'
    assert icosahedron.name == 'icosahedron1'
    
    icosahedron.radius = 3
    assert icosahedron.radius == 3

    icosahedron.color = '#FFC0CB'
    assert icosahedron.color == '#FFC0CB'

    assert_allclose(icosahedron.color_in_rgb(), (1.0, \
                                           0.7529411764705882, \
                                                 0.796078431372549))
                                                 
    assert icosahedron.generate_dict() == {"color": (1.0, \
                                    0.7529411764705882, \
                                          0.796078431372549), \
                                          "type": "Icosahedron", \
                                   "name": "icosahedron1", "radius" : 3}
                                   
    assert isinstance(icosahedron, Shape)
    
    icosahedron_ = Icosahedron(radius=11, color='#FDF5E6')
    assert icosahedron_.name == 'UnNamed'
    assert icosahedron_.__str__() == \
                           'Icosahedron UnNamed color:#FDF5E6 radius:11'
    assert icosahedron_.__repr__() == 'Icosahedron'
                                                         
def test_torus():
    torus = Torus('torus', radius=10, tube_radius=2, color='#FFFF00')

    assert torus.name == 'torus' 			
    assert torus.__str__() == \
                     'Torus torus color:#FFFF00 radius:10 tube radius:2' 			
    assert torus.__repr__() == 'Torus' 			
    assert torus.radius == 10
    assert torus.tube_radius == 2
    assert torus.color == '#FFFF00'
    
    torus.name = 'torus1'
    assert torus.name == 'torus1'
    
    torus.radius = 15
    assert torus.radius == 15

    torus.tube_radius = 4
    assert torus.tube_radius == 4
    
    torus.color = '#FFFFFF'
    assert torus.color == '#FFFFFF'

    assert_allclose(torus.color_in_rgb(), (1.0, 1.0, 1.0))
    
    assert torus.generate_dict() == {"color": (1.0, 1.0, 1.0), \
                                          "type": "Torus", \
                                   "name": "torus1", "radius" : 15, \
                                        "tube_radius" : 4}
                                        
    assert isinstance(torus, Shape)
    
    torus_ = Torus(radius=10, tube_radius=2, color='#FFFF00')
    assert torus_.name == 'UnNamed' 			
    assert torus_.__str__() == \
                   'Torus UnNamed color:#FFFF00 radius:10 tube radius:2' 			
    assert torus_.__repr__() == 'Torus' 			
    
def test_tube():
    point_list = [[2., 4., 5.], [2., 6., 4.], [1., 5., 8.]]
    tube = Tube('tube', radius=10, points=point_list, color='#4682B4')

    assert tube.name == 'tube' 			
    assert tube.__str__() == 'Tube tube color:#4682B4 radius:10' 			
    assert tube.__repr__() == 'Tube' 			
    assert tube.radius == 10
    assert_allclose(tube.points, point_list)
    assert tube.color == '#4682B4'
    

    tube.name = 'tube1'
    assert tube.name == 'tube1'
    	

    tube.radius = 15
    assert tube.radius == 15

    new_point_list = [[3., 4., 5.], [1, 6., 8.], [2., 7., 3.]]
    tube.points = new_point_list
    assert_allclose(tube.points, new_point_list)
    
    tube.color = 'pink'
    assert tube.color == 'pink'
    
    assert_allclose(tube.color_in_rgb(), (1.0, \
                                             0.7529411764705882, \
                                                 0.796078431372549))
                                           
    assert tube.generate_dict() == {"color": (1.0, \
                                      0.7529411764705882, \
                                        0.796078431372549), \
                                          "type": "Tube", \
                                   "name": "tube1", "radius" : 3, \
                                    "points" : new_point_list}
    
    assert isinstance(tube, Shape)
    
    tube_ = Tube(radius=10, points=point_list, color='#4682B4')
    assert tube_.name == 'UnNamed' 			
    assert tube_.__str__() == 'Tube UnNamed color:#4682B4 radius:10' 			
    assert tube_.__repr__() == 'Tube' 			
                                                        
def test_torus_knot():
    
    torus_knot = TorusKnot('torus_knot', radius=10, tube_radius=2, \
                                                       color='#C0C0C0')

    assert torus_knot.name == 'torus_knot' 			
    assert torus_knot.__str__() == \
            'TorusKnot torus_knot color:#C0C0C0 radius:10 tube radius:2' 			
    assert torus_knot.__repr__() == 'TorusKnot' 			
    assert torus_knot.radius == 10
    assert torus_knot.tube_radius == 2
    assert torus_knot.color == '#C0C0C0'
    
    torus_knot.name = 'torus_knot1'
    assert torus_knot.name == 'torus_knot1'
    	
    torus_knot.radius = 12
    assert torus_knot.radius == 12

    torus_knot.tube_radius = 1
    assert torus_knot.tube_radius == 1
    
    torus_knot.color = '#2E8B57'
    assert torus_knot.color == '#2E8B57'

    assert_allclose(torus_knot.color_in_rgb(), (0.1803921568627451, \
                                               0.5450980392156862, \
                                                   0.3411764705882353))
                                                 
    assert torus_knot.generate_dict() == {"color": \
                                            (0.1803921568627451, \
                                               0.5450980392156862, \
                                              0.3411764705882353), \
                                          "type": "TorusKnot", \
                                "name": "torus_knot1", "radius" : 12, \
                                    "tube_radius" : 1}

    assert isinstance(torus_knot, Shape)

    torus_knot_ = TorusKnot(radius=10, tube_radius=2, color='#C0C0C0')
    assert torus_knot_.name == 'UnNamed' 			
    assert torus_knot_.__str__() == \
               'TorusKnot UnNamed color:#C0C0C0 radius:10 tube radius:2' 			
    assert torus_knot_.__repr__() == 'TorusKnot' 			<|MERGE_RESOLUTION|>--- conflicted
+++ resolved
@@ -1,8 +1,5 @@
 from sympy.physics.mechanics import *
 from numpy.testing import assert_allclose
-<<<<<<< HEAD
-from pydy_viz.shapes import Shape, Cube
-=======
 from shapes import *
 
 def test_shape():
@@ -33,7 +30,6 @@
     assert shape_.name == 'UnNamed'
     assert shape_.__str__() == 'Shape UnNamed color:BLUE'
     assert shape_.__repr__() == 'Shape'
->>>>>>> 08af5cc9
 
 def test_cube():
     cube = Cube('cube', length=10, color='BLUE')
